from dataclasses import asdict
import functools
import time

from craftax import craftax_env
import flashbax as fbx
from flax import nnx
from flax.training.train_state import TrainState
import jax
import jax.numpy as jnp
import optax
import pyrallis
from tqdm import tqdm
import wandb

from configs import TrainConfig
from env.wrapper import (
    AutoResetEnvWrapper,
    BatchEnvWrapper,
    BinaryRewardWrapper,
    LogWrapper,
)
from nets.agent import Agent
from nets.nnt import NearestNeighborTokenizer
from nets.configuration import GPT2WorldModelConfig
from nets.configuration import GPT2WorldModelConfig
from nets.world_model import FlaxGPT2WorldModel
from utils.gae import calc_adv_tgt


class Trainer:
    def __init__(self, cfg: TrainConfig):
        self.cfg = cfg
        self.rng = jax.random.PRNGKey(cfg.seed)
        self.env, self.env_params = self.build_environment(cfg.batch_size)
        self.rollout = self.build_rollout(self.env, self.env_params)

        self.num_actions = self.env.action_space(self.env_params).n

        self.agent, self.policy_train_state = self.build_agent()

        self.rng, wm_rng = jax.random.split(self.rng)
        (
            self.world_model,
            self.world_model_params,
            self.world_model_train_state,
            self.world_model_config,
        ) = self.build_world_model(wm_rng)

        self.tokenizer = NearestNeighborTokenizer(cfg.token_config.params.codebook_size)

        self.buffer, self.buffer_state = self.build_buffer()

        self.wm_loss_fn = self.build_wm_loss_fn()

        self.wm_rollout = self.build_wm_rollout()

    def build_environment(self, batch_size: int):
        env = craftax_env.make_craftax_env_from_name(
            "Craftax-Classic-Pixels-v1", auto_reset=True
        )
        env_params = env.default_params

        env = LogWrapper(env)
        env = BinaryRewardWrapper(env)
        env = AutoResetEnvWrapper(env)
        env = BatchEnvWrapper(env, batch_size)

        return env, env_params

    def build_rollout(self, env, env_params):
        @functools.partial(nnx.jit, static_argnames=("horizon",))
        def rollout(
            agent,
            agent_state,
            curr_obs,
            curr_done,
            env_state,
            horizon,
            rollout_rng,
        ):
            def one_step(state, rng):
                obs, done, env_state, agent_state = state

                pi, value, agent_state = jax.lax.stop_gradient(
                    agent(
                        obs[:, None, ...],
                        done[:, None, ...],
                        agent_state,
                    )
                )
                rng, sample_rng = jax.random.split(rng)
                action, log_prob = pi.sample_and_log_prob(seed=sample_rng)

                action = action.squeeze(axis=1)
                log_prob = log_prob.squeeze(axis=1)
                value = value.squeeze(axis=1)

                rng, step_rng = jax.random.split(rng)
                next_obs, env_state, reward, done, info = env.step(
                    step_rng, env_state, action, env_params
                )
                return (next_obs, done, env_state, agent_state), (
                    obs,
                    action,
                    log_prob,
                    value,
                    reward,
                    done,
                    info,
                )

            (curr_obs, curr_done, env_state, agent_state), (
                obs,
                action,
                log_prob,
                value,
                reward,
                done,
                info,
            ) = nnx.scan(
                one_step, out_axes=(nnx.transforms.iteration.Carry, 1), length=horizon
            )(
                (
                    curr_obs,
                    curr_done,
                    env_state,
                    agent_state,
                ),
                jax.random.split(rollout_rng, horizon),
            )
            _, last_value, _ = jax.lax.stop_gradient(
                agent(
                    curr_obs[:, None, ...],
                    curr_done[:, None, ...],
                    agent_state,
                )
            )
            return (curr_obs, curr_done, env_state, agent_state), (
                obs,
                action,
                log_prob,
                jnp.concatenate((value, last_value), axis=1),
                reward,
                done,
                info,
            )

        return rollout

    def build_agent(self):
        cfg = self.cfg

        agent = Agent(
            num_actions=self.num_actions,
            ac_params=cfg.ac_config.params,
            rngs=nnx.Rngs(cfg.seed),
        )

        tx = optax.chain(
            optax.clip_by_global_norm(cfg.max_grad_norm),
            optax.adam(learning_rate=cfg.ac_config.learning_rate, eps=1e-5),
        )
        policy_train_state = nnx.Optimizer(agent, tx)

        return agent, policy_train_state

    def build_world_model(self, rng):
        cfg = self.cfg

        config = GPT2WorldModelConfig(
            num_actions=self.num_actions,
            **asdict(cfg.wm_config.params),
        )
        input_shape = (cfg.batch_size, config.max_tokens)
        world_model = FlaxGPT2WorldModel(config, input_shape, cfg.seed)
        rng, init_weights_rng = jax.random.split(rng)
        world_model_params = world_model.init_weights(init_weights_rng, input_shape)

        world_model_tx = optax.chain(
            optax.clip_by_global_norm(cfg.max_grad_norm),
            optax.adam(cfg.wm_config.learning_rate, eps=1e-5),
        )
        world_model_train_state = TrainState.create(
            apply_fn=world_model.module.apply,
            params=world_model_params,
            tx=world_model_tx,
        )
        return world_model, world_model_params, world_model_train_state, config

    def build_buffer(self):
        cfg = self.cfg

        buffer = fbx.make_trajectory_buffer(
            add_batch_size=cfg.batch_size,
            sample_batch_size=cfg.batch_size,
            sample_sequence_length=cfg.wm_rollout_horizon + 1,
            period=1,
            min_length_time_axis=cfg.wm_rollout_horizon + 1,
            max_size=cfg.replay_buffer_size,
        )

        buffer_state = buffer.init(
            {
                "obs": jnp.zeros((63, 63, 3), dtype=jnp.float32),
                "action": jnp.zeros((), dtype=jnp.int32),
                "reward": jnp.zeros((), dtype=jnp.int32),
                "done": jnp.zeros((), dtype=jnp.bool),
            }
        )

        return buffer, buffer_state

    def build_wm_loss_fn(self):
        @functools.partial(jax.jit, static_argnums=(1,))
        def wm_loss_fn(
            params,
            world_model,
            dropout_key,
            state_action_ids,
            rewards,
            terminations,
        ):
            return world_model.loss(
                params, dropout_key, state_action_ids, rewards, terminations
            )

        return wm_loss_fn

    def build_wm_rollout(self):
        @functools.partial(
            nnx.jit,
            static_argnames=(
                "world_model",
                "tokenizer",
                "horizon",
                "max_tokens",
                "tokens_per_block",
            ),
        )
        def wm_rollout(
            agent,
            agent_state,
            curr_obs,
            curr_done,
            world_model,
            world_model_params,
            tokenizer,
            codebook,
            horizon,
            max_tokens,
            tokens_per_block,
            rollout_rng,
        ):
            def one_step(state, rng):
                obs, done, agent_state, past_key_values = state

                pi, value, agent_state = jax.lax.stop_gradient(
                    agent(obs[:, None, ...], done[:, None, ...], agent_state)
                )
                rng, sample_rng = jax.random.split(rng)
                action, log_prob = pi.sample_and_log_prob(seed=sample_rng)

                action = action.squeeze(axis=1)
                log_prob = log_prob.squeeze(axis=1)
                value = value.squeeze(axis=1)

                def imagine_state(
                    rng, world_model, params, state_action_ids, past_key_values
                ):
                    input_ids = state_action_ids[:, -tokens_per_block:]
                    total_seq_len = state_action_ids.shape[1]
                    position_ids = jnp.broadcast_to(
                        jnp.arange(total_seq_len - tokens_per_block, total_seq_len)[
                            None, :
                        ],
                        input_ids.shape,
                    )
                    outputs = world_model(
                        input_ids,
                        position_ids=position_ids,
                        params=params,
                        past_key_values=past_key_values,
                    )

                    state_rng, reward_rng, done_rng = jax.random.split(rng, 3)

                    tokens_per_state = tokens_per_block - 1
                    next_state_logits = outputs.observation_logits[
                        :, -tokens_per_state:
                    ]
                    next_state_ids = jax.random.categorical(
                        state_rng, next_state_logits
                    )

                    reward_logits = outputs.reward_logits[:, -1]
                    reward = jax.random.categorical(reward_rng, reward_logits)

                    done_logits = outputs.termination_logits[:, -1]
                    done = jax.random.categorical(done_rng, done_logits)

                    return next_state_ids, reward, done, outputs.past_key_values

                state_ids = tokenizer(obs, codebook)

                state_action_ids = jnp.concatenate(
                    (state_ids, action[:, None]), axis=-1
                )

                rng, step_rng = jax.random.split(rng)
                next_state_ids, reward, done, past_key_values = imagine_state(
                    step_rng,
                    world_model,
                    world_model_params,
                    state_action_ids,
                    past_key_values,
                )

                next_obs = tokenizer.decode(next_state_ids, codebook)

                return (next_obs, done, agent_state, past_key_values), (
                    obs,
                    action,
                    log_prob,
                    value,
                    reward,
                    done,
                )

            def init_cache(world_model, batch_size):
                return world_model.init_cache(batch_size, max_tokens)

            batch_size = curr_obs.shape[0]
            past_key_values = init_cache(world_model, batch_size)
            (curr_obs, curr_done, agent_state, _), (
                obs,
                action,
                log_prob,
                value,
                reward,
                done,
            ) = nnx.scan(one_step, out_axes=(nnx.transforms.iteration.Carry, 1))(
                (curr_obs, curr_done, agent_state, past_key_values),
                jax.random.split(rollout_rng, horizon),
            )

            _, last_value, _ = jax.lax.stop_gradient(
                agent(curr_obs[:, None, ...], curr_done[:, None, ...], agent_state)
            )
<<<<<<< HEAD
=======
        )
        return (curr_obs, curr_done, env_state, agent_state), (
            obs,
            action,
            log_prob,
            jnp.concatenate((value, last_value), axis=1),
            reward,
            done,
            info,
        )

    @functools.partial(jax.jit, static_argnums=(1,))
    def wm_loss_fn(
        params,
        world_model,
        dropout_key,
        state_action_ids,
        rewards,
        terminations,
    ):
        return world_model.loss(
            params, dropout_key, state_action_ids, rewards, terminations
        )
>>>>>>> b789d8eb

            return (
                obs,
                action,
                log_prob,
                jnp.concatenate((value, last_value), axis=1),
                reward,
                done,
            )

        return wm_rollout

    def train(self):
        cfg = self.cfg

        # Reset environment
        rng, env_rng = jax.random.split(self.rng)

        start_time = time.time()
        self.curr_obs, self.env_state = self.env.reset(env_rng, self.env_params)
        end_time = time.time()
        print(f"Reset time: {end_time - start_time:.2f}s")
        self.curr_done = jnp.ones((cfg.batch_size,), dtype=jnp.bool)

        # Reset agent state
        self.agent_state = self.agent.rnn.initialize_carry(cfg.batch_size)

        # Reset tokenizer
        self.codebook = jnp.zeros((cfg.token_config.params.codebook_size, 7, 7, 3)) - 1
        self.codebook_size = jnp.array(0)

        self.tgt_mean = 0
        self.tgt_std = 0
        self.debiasing = 0

        # Start training loop
        for step in tqdm(
            range(0, cfg.total_env_interactions, cfg.batch_size * cfg.rollout_horizon)
        ):
            # 1. Collect data from environment
            rng, rollout_rng = jax.random.split(rng)
            data, next_agent_state = self.collect_from_env(
                rollout_rng, step + cfg.batch_size * cfg.rollout_horizon
            )

            # 2. Update policy on environment data
            self.learn_policy(
                data,
                self.agent_state,
                cfg.ac_config.num_epochs,
                cfg.ac_config.num_minibatches,
                step + cfg.batch_size * cfg.rollout_horizon,
            )

            self.agent_state = next_agent_state

            # 3. Update world model
            rng, sample_rng = jax.random.split(rng)
            self.learn_world_model(sample_rng)

            if step + cfg.batch_size * cfg.rollout_horizon >= cfg.warmup_interactions:
                for _ in tqdm(range(cfg.ac_config.num_updates)):
                    rng, collect_rng = jax.random.split(rng)
                    data, imagination_agent_state = self.collect_from_wm(collect_rng)
                    self.learn_policy(
                        data,
                        imagination_agent_state,
                        1,
                        1,
                        step + cfg.batch_size * cfg.rollout_horizon,
                    )

    def collect_from_env(self, rollout_rng, step):
        cfg = self.cfg

        (self.curr_obs, next_done, self.env_state, next_agent_state), (
            obs,
            action,
            log_prob,
            value,
            reward,
            done,
            info,
        ) = self.rollout(
            self.agent,
            self.agent_state,
            self.curr_obs,
            self.curr_done,
            self.env_state,
            cfg.rollout_horizon,
            rollout_rng,
        )

        self.buffer_state = self.buffer.add(
            self.buffer_state,
            {
                "obs": obs,
                "action": action,
                "reward": reward,
                "done": done,
            },
        )

        if cfg.wandb_config.enable:
            wandb.log(
                {
                    "rollout_reward": reward.mean(),
                    "rollout_done": done.mean(),
                    "rollout_log_prob": log_prob.mean(),
                    "rollout_value": value.mean(),
                    "target_mean": self.tgt_mean,
                    "target_std": self.tgt_std,
                    "debiasing": self.debiasing,
                },
                step=step,
            )

            if info["returned_episode"].any():
                avg_episode_returns = jnp.average(
                    info["returned_episode_returns"], weights=info["returned_episode"]
                )

                wandb.log(
                    {
                        "rollout_return": avg_episode_returns,
                        "rollout_ends": info["returned_episode"].sum(),
                    },
                    step=step,
                )

        reset = jnp.concatenate((self.curr_done[:, None], done[:, :-1]), axis=1)

        value = value * jnp.maximum(
            self.tgt_std / jnp.maximum(self.debiasing, 1e-1), 1e-1
        ) + self.tgt_mean / jnp.maximum(self.debiasing, 1e-2)

        adv, tgt = calc_adv_tgt(
            reward, done, value, cfg.ac_config.gamma, cfg.ac_config.ld
        )

        adv = (adv - adv.mean()) / (adv.std() + 1e-8)

        self.curr_done = next_done

        return (obs, reset, action, log_prob, adv, tgt), next_agent_state

    def learn_policy(self, data, agent_state, n_epochs, n_minibatches, step):
        cfg = self.cfg

        obs, reset, action, log_prob, adv, tgt = data

        mini_logs = []

        for epoch in tqdm(range(n_epochs)):
            for i in range(n_minibatches):
                start_idx = i * (cfg.batch_size // n_minibatches)
                end_idx = (i + 1) * (cfg.batch_size // n_minibatches)

                tgt_mini = tgt[start_idx:end_idx]
                self.tgt_mean = (
                    cfg.ac_config.tgt_discount * self.tgt_mean
                    + (1 - cfg.ac_config.tgt_discount) * tgt_mini.mean()
                )
                self.tgt_std = (
                    cfg.ac_config.tgt_discount * self.tgt_std
                    + (1 - cfg.ac_config.tgt_discount) * tgt_mini.std()
                )

                self.debiasing = (
                    cfg.ac_config.tgt_discount * self.debiasing
                    + (1 - cfg.ac_config.tgt_discount) * 1
                )

                tgt_mini = (
                    tgt_mini - self.tgt_mean / jnp.maximum(self.debiasing, 1e-2)
                ) / jnp.maximum(self.tgt_std / jnp.maximum(self.debiasing, 1e-1), 1e-1)

                loss_fn = lambda model: model.loss(
                    obs[start_idx:end_idx],
                    reset[start_idx:end_idx],
                    agent_state[start_idx:end_idx],
                    action[start_idx:end_idx],
                    log_prob[start_idx:end_idx],
                    adv[start_idx:end_idx],
                    tgt_mini,
                )

                (loss, metrics), grads = nnx.value_and_grad(loss_fn, has_aux=True)(
                    self.policy_train_state.model
                )

                self.policy_train_state.update(grads=grads)

                mini_logs.append(
                    {
                        "loss": loss,
                        **metrics,
                    }
                )

        if cfg.wandb_config.enable:
            logs = {}
            for k in mini_logs[0].keys():
                logs[k] = jnp.array([l[k] for l in mini_logs]).mean()

            wandb.log(logs, step=step)

    def learn_world_model(self, rng):
        cfg = self.cfg

        # Update tokenizer
        for _ in range(cfg.token_config.num_updates):
            rng, sample_rng = jax.random.split(rng)
            data = self.buffer.sample(self.buffer_state, sample_rng)

            obs = data.experience["obs"]

<<<<<<< HEAD
            self.codebook, self.codebook_size = self.tokenizer.update(
                obs, self.codebook, self.codebook_size
            )

        # Update world model
=======
            codebook, codebook_size = tokenizer.update(obs, codebook, codebook_size)

>>>>>>> b789d8eb
        for _ in tqdm(range(cfg.wm_config.num_updates)):
            rng, sample_rng = jax.random.split(rng)
            data = self.buffer.sample(self.buffer_state, sample_rng)

            for i in range(cfg.wm_config.num_minibatches):
                start_idx = i * (cfg.batch_size // cfg.wm_config.num_minibatches)
                end_idx = (i + 1) * (cfg.batch_size // cfg.wm_config.num_minibatches)

                obs = data.experience["obs"][start_idx:end_idx]
                action = data.experience["action"][start_idx:end_idx]
                reward = data.experience["reward"][start_idx:end_idx]
                done = data.experience["done"][start_idx:end_idx]

                B, T, *_ = obs.shape
                state_ids = self.tokenizer(obs, self.codebook)

                state_action_ids = jnp.concatenate(
                    (state_ids, action[:, :, None]), axis=-1
                )
                state_action_ids = state_action_ids.reshape(B, -1)

                rng, dropout_rng = jax.random.split(rng)
                grads = jax.grad(self.wm_loss_fn)(
                    self.world_model_train_state.params,
                    self.world_model,
                    dropout_rng,
                    state_action_ids,
                    reward[:, :-1],
                    done[:, :-1].astype(jnp.int32),
                )
                self.world_model_train_state = (
                    self.world_model_train_state.apply_gradients(grads=grads)
                )

    def collect_from_wm(self, rng):
        cfg = self.cfg

        rng, sample_rng = jax.random.split(rng)
        data = self.buffer.sample(self.buffer_state, sample_rng)

        obs = data.experience["obs"]
        action = data.experience["action"]
        reward = data.experience["reward"]
        done = data.experience["done"]

        _, _, imagination_agent_state = self.agent(
            obs[:, : cfg.burn_in_horizon],
            done[:, : cfg.burn_in_horizon],
            self.agent.rnn.initialize_carry(cfg.batch_size),
        )

        curr_obs = obs[:, cfg.burn_in_horizon]
        curr_done = done[:, cfg.burn_in_horizon]

        rng, rollout_rng = jax.random.split(rng)
        (
            obs,
            action,
            log_prob,
            value,
            reward,
            done,
        ) = self.wm_rollout(
            self.agent,
            imagination_agent_state,
            curr_obs,
            curr_done.astype(jnp.int32),
            self.world_model,
            self.world_model_train_state.params,
            self.tokenizer,
            self.codebook,
            cfg.wm_rollout_horizon,
            self.world_model_config.max_tokens,
            self.world_model_config.tokens_per_block,
            rollout_rng,
        )

        reset = jnp.concatenate((curr_done[:, None], done[:, :-1]), axis=1).astype(
            jnp.bool
        )

        value = value * jnp.maximum(
            self.tgt_std / jnp.maximum(self.debiasing, 1e-1), 1e-1
        ) + self.tgt_mean / jnp.maximum(self.debiasing, 1e-2)

        adv, tgt = calc_adv_tgt(
            reward, done, value, cfg.ac_config.gamma, cfg.ac_config.ld
        )

        adv = (adv - adv.mean()) / (adv.std() + 1e-8)

        return (obs, reset, action, log_prob, adv, tgt), imagination_agent_state


@pyrallis.wrap()
def main(cfg: TrainConfig):
    if cfg.wandb_config.enable:
        wandb.init(
            project=cfg.wandb_config.project_name,
            config=asdict(cfg),
            name=f"{cfg.wandb_config.exp_name}_s{cfg.seed}",
            group=cfg.wandb_config.group_name,
        )

    trainer = Trainer(cfg)

    trainer.train()


if __name__ == "__main__":
    main()<|MERGE_RESOLUTION|>--- conflicted
+++ resolved
@@ -347,32 +347,6 @@
             _, last_value, _ = jax.lax.stop_gradient(
                 agent(curr_obs[:, None, ...], curr_done[:, None, ...], agent_state)
             )
-<<<<<<< HEAD
-=======
-        )
-        return (curr_obs, curr_done, env_state, agent_state), (
-            obs,
-            action,
-            log_prob,
-            jnp.concatenate((value, last_value), axis=1),
-            reward,
-            done,
-            info,
-        )
-
-    @functools.partial(jax.jit, static_argnums=(1,))
-    def wm_loss_fn(
-        params,
-        world_model,
-        dropout_key,
-        state_action_ids,
-        rewards,
-        terminations,
-    ):
-        return world_model.loss(
-            params, dropout_key, state_action_ids, rewards, terminations
-        )
->>>>>>> b789d8eb
 
             return (
                 obs,
@@ -590,16 +564,11 @@
 
             obs = data.experience["obs"]
 
-<<<<<<< HEAD
             self.codebook, self.codebook_size = self.tokenizer.update(
                 obs, self.codebook, self.codebook_size
             )
 
         # Update world model
-=======
-            codebook, codebook_size = tokenizer.update(obs, codebook, codebook_size)
-
->>>>>>> b789d8eb
         for _ in tqdm(range(cfg.wm_config.num_updates)):
             rng, sample_rng = jax.random.split(rng)
             data = self.buffer.sample(self.buffer_state, sample_rng)
